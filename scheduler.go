package scheduler

import (
	"log"
	"sort"
	"sync"
	"sync/atomic"
	"time"

	"github.com/google/uuid"

	"github.com/eluv-io/errors-go"
	elog "github.com/eluv-io/log-go"
	"github.com/eluv-io/utc-go"
)

const (
	defaultMaxWait = time.Millisecond * 20
)

type Logger = *elog.Log

// Options are options for the Scheduler
type Options struct {
	ChannelSize   uint          // size of the notification channel
	Logger        Logger        // internal logger
	OnChannelFull OnChannelFull // what to do when the channel is full
	ClockHealth   ClockHealth   // check the system clock is in sync with the monotonic clock
}

// OnChannelFull options tell the scheduler what to do when the dispatching channel is full
type OnChannelFull struct {
	MaxWait time.Duration // max duration to wait for dispatching a schedule
}

// NewOptions returns default options for the Scheduler.
func NewOptions() *Options {
	return &Options{
		ChannelSize: 1,
		OnChannelFull: OnChannelFull{
			MaxWait: defaultMaxWait,
		},
	}
}

// Scheduler represents a sequence of planned events which are notified through channel C().
type Scheduler struct {
	options   *Options
	reset     chan struct{}
	stop      chan struct{}
	add       chan *Schedule
	remove    chan ScheduleID
	snapshot  chan chan []*Schedule
	running   bool
	runningMu sync.Mutex
	outlet    []*Schedule
	outletMu  sync.Mutex

	ch     chan Entry
	logger Logger
}

// New returns a new Scheduler initialized with default options.
func New() *Scheduler {
	return NewScheduler(nil)
}

// NewScheduler returns a new Scheduler initialized with the given options.
// Default options are used if opts is nil.
func NewScheduler(opts *Options) *Scheduler {
	if opts == nil {
		opts = NewOptions()
	}
	if opts.OnChannelFull.MaxWait <= 0 {
		opts.OnChannelFull.MaxWait = defaultMaxWait
	}
	if opts.Logger == nil {
		log.Default()
		opts.Logger = elog.Get("/scheduler")
	}
	return &Scheduler{
		options:  opts,
		reset:    make(chan struct{}),
		stop:     make(chan struct{}, 1),
		add:      make(chan *Schedule),
		remove:   make(chan ScheduleID),
		snapshot: make(chan chan []*Schedule),
		ch:       make(chan Entry, opts.ChannelSize),
		logger:   opts.Logger,
	}
}

// At adds a schedule that will run at the given date.
// Returns false if the scheduler is not running.
func (s *Scheduler) At(at utc.UTC, o interface{}) ScheduleID {
	id := ScheduleID(uuid.NewString())
	s.Add(&Schedule{
		id:     id,
		state:  &atomic.Int64{},
		next:   at,
		object: o,
	})
	return id
}

// In adds a schedule that will run after the given duration.
// Returns false if the scheduler is not running.
func (s *Scheduler) In(d time.Duration, o interface{}) ScheduleID {
	id := ScheduleID(uuid.NewString())
	s.Add(&Schedule{
		id:      id,
		state:   &atomic.Int64{},
		starter: NexterFn(func(now utc.UTC, _ *Schedule) utc.UTC { return now.Add(d) }),
		object:  o,
	})
	return id
}

// Add adds the given schedule to the scheduler.
// Returns false if the scheduler is not running.
func (s *Scheduler) Add(sc *Schedule) bool {
	s.runningMu.Lock()
	defer s.runningMu.Unlock()
	if !s.running {
		return false
	}
	s.add <- sc
	return true
}

// Remove removes schedules(s) with the given ScheduleID
// Returns false if the scheduler is not running.
func (s *Scheduler) Remove(id ScheduleID) bool {
	s.runningMu.Lock()
	defer s.runningMu.Unlock()
	if !s.running {
		return false
	}
	s.remove <- id
	return true
}

func (s *Scheduler) dump() []*Schedule {
	replyChan := make(chan []*Schedule, 1)
	s.snapshot <- replyChan
	return <-replyChan
}

// Dump returns a dump of the current schedules
func (s *Scheduler) Dump() []*Schedule {
	s.runningMu.Lock()
	defer s.runningMu.Unlock()
	if !s.running {
		return []*Schedule{}
	}
	return s.dump()
}

func (s *Scheduler) Running() bool {
	s.runningMu.Lock()
	defer s.runningMu.Unlock()
	return s.running
}

// C provides a channel of notifications for planned events
func (s *Scheduler) C() chan Entry {
	return s.ch
}

// Stop stops the scheduler
func (s *Scheduler) Stop() error {
	s.runningMu.Lock()
	defer s.runningMu.Unlock()
	if !s.running {
		return errors.E("Stop", errors.K.Invalid, "reason", "not running")
	}
	_ = s.dumpStop(false)
	return nil
}

// DumpStop stops the scheduler and returns a dump of current schedules
func (s *Scheduler) DumpStop() ([]*Schedule, error) {
	s.runningMu.Lock()
	defer s.runningMu.Unlock()
	if !s.running {
		return nil, errors.E("Stop", errors.K.Invalid, "reason", "not running")
	}
	ret := s.dumpStop(true)
	return ret, nil
}

func (s *Scheduler) dumpStop(dump bool) []*Schedule {
	var ret []*Schedule
	if dump {
		ret = s.dump()
	}
	s.stop <- struct{}{}
	return ret
}

// Start starts the scheduler
func (s *Scheduler) Start() error {
	return s.run(nil)
}

// Run starts the scheduler with the given initial Schedule instances
func (s *Scheduler) Run(schedules []*Schedule) error {
	return s.run(schedules)
}

// Outlet returns the schedules that could not be dispatched because the channel was full
func (s *Scheduler) Outlet() []*Schedule {
	s.outletMu.Lock()
	defer s.outletMu.Unlock()
	ret := s.outlet
	s.outlet = nil
	return ret
}

func (s *Scheduler) overflowed(entry *Schedule) {
	s.outletMu.Lock()
	defer s.outletMu.Unlock()
<<<<<<< HEAD
=======
	entry.dispatchTimedOut()
>>>>>>> 6d43fb61
	s.outlet = append(s.outlet, entry)
}

func (s *Scheduler) now() utc.UTC {
	return utc.Now().Round(0) // use the wall clock
}

func (s *Scheduler) run(schedules Schedules) error {
	const inLongTime = 100000 * time.Hour

	s.runningMu.Lock()
	if s.running {
		s.runningMu.Unlock()
		return errors.E("run", errors.K.Invalid, "reason", "already running")
	}
	s.running = true
	s.runningMu.Unlock()

	dumpSchedules := func(replyChan chan []*Schedule) {
		entries := make([]*Schedule, 0, len(schedules))
		for _, e := range schedules {
			entries = append(entries, e.copy())
		}
		sort.Sort(Schedules(entries))
		replyChan <- entries
	}

	addEntry := func(entry *Schedule) {
		now := s.now()
		entry.start(now)
		schedules = append(schedules, entry)
		s.logger.Trace("added", "now", now, "entry", entry.ID(), "next", entry.next)
	}

	remEntry := func(id ScheduleID) {
		entries := Schedules(nil)
		for _, e := range schedules {
			if e.id != id {
				entries = append(entries, e)
			}
		}
		schedules = entries
		s.logger.Trace("removed", "entry", id)
	}

	var clockHealth *clockHealth
	if s.options.ClockHealth.Enabled {
		clockHealth = newClockHealth(s, s.options.ClockHealth)
		clockHealth.run()
	}

	go func() {
		s.logger.Info("start", "schedules", len(schedules))
		timer := time.NewTimer(inLongTime)
		stopTimer := func() {
			if !timer.Stop() {
				select {
				case <-timer.C:
				default:
				}
			}
		}

		// make sure schedules have a next time initialised
		now := s.now()
		for _, entry := range schedules {
			entry.start(now)
		}

		for {
			stopTimer()

			// determine the next entry to run.
			now = s.now()
			sort.Sort(schedules)

			in := inLongTime // just sleep when no entries yet
			id := "-"
			if len(schedules) > 0 {
				in = schedules[0].next.Sub(now)
				id = string(schedules[0].id)
			}
			s.logger.Trace("next schedule", "id", id,
				"now", now,
				"in", in,
				"next", now.Add(in))
			timer.Reset(in)

			for {
				select {
				case <-s.reset:
					// do nothing, just reset timer
				case tc := <-timer.C:
					now = utc.New(tc).Round(0)
					s.logger.Trace("wake", "now", now)
					breakSchedules := false

					// dispatch entries whose next time is less or equal than now
					// since dispatch is blocking, other events need to be taken
					// into account (can potentially block for a long time).
					for _, entry := range schedules {
						if entry.next.After(now) || breakSchedules {
							break
						}
						dispatched := false
<<<<<<< HEAD

						dispatchTimer := time.NewTimer(s.options.OnChannelFull.MaxWait)
						s.logger.Trace("run - dispatching", "id", entry.ID())
						for {
							select {
							case s.ch <- entry.dispatchValue():
								entry.dispatched()
								dispatched = true
								if !dispatchTimer.Stop() {
									<-dispatchTimer.C
								}
							case entry := <-s.add:
								addEntry(entry)
								breakSchedules = true
								continue
							case id := <-s.remove:
								if id != entry.id {
									remEntry(id)
=======
						switch entry.getState() {
						case scDispatched:
							// entry is still in 'dispatched' state because it was not delivered
							// which may happen for recurrent entries that were dispatched and
							// rescheduled but the executor side did not handle the entry yet due
							// to being busy with some other earlier entry.
							dispatched = true
							s.logger.Trace("run: skipping dispatched entry", "schedule_at", now, "entry", entry.ID())
						default:
							// update schedule & allow calling RescheduleAt
							entry.dispatching(s.now(), s)

							dispatchTimer := time.NewTimer(s.options.OnChannelFull.MaxWait)
							s.logger.Trace("dispatching", "id", entry.ID())
							for {
								select {
								case s.ch <- entry.dispatchValue():
									entry.dispatched()
									dispatched = true
									if !dispatchTimer.Stop() {
										<-dispatchTimer.C
									}
								case entry := <-s.add:
									addEntry(entry)
>>>>>>> 6d43fb61
									breakSchedules = true
									continue
								case id := <-s.remove:
									if id != entry.id {
										remEntry(id)
										breakSchedules = true
										continue
									}
								case replyChan := <-s.snapshot:
									dumpSchedules(replyChan)
									continue
								case <-s.stop:
									// send back to stop
									s.stop <- struct{}{}
									if !dispatchTimer.Stop() {
										<-dispatchTimer.C
									}
									breakSchedules = true
								case <-dispatchTimer.C:
									// give up
								}
								break
							}
						}

						if !dispatched {
							s.overflowed(entry)
						}

						if !dispatched {
							s.overflowed(entry)
						}

						schedules = schedules[1:]
						if entry.nextTime(now) {
							schedules = append(schedules, entry)
							s.logger.Trace("run - reschedule", "schedule_at", now, "id", entry.ID(), "dispatched", dispatched, "next", entry.next)
						} else {
							if dispatched {
<<<<<<< HEAD
								s.logger.Trace("run - done", "schedule_at", now, "id", entry.ID(), "dispatched", dispatched)
							} else {
								s.logger.Warn("run - dispatch failed", "schedule_at", now, "id", entry.ID(), "dispatched", dispatched)
=======
								s.logger.Trace("run", "schedule_at", now, "entry", entry.ID(), "dispatched", dispatched)
							} else {
								s.logger.Warn("run", "schedule_at", now, "entry", entry.ID(), "dispatched", dispatched)
>>>>>>> 6d43fb61
							}
						}
					}

				case entry := <-s.add:
					addEntry(entry)

				case id := <-s.remove:
					remEntry(id)

				case replyChan := <-s.snapshot:
					dumpSchedules(replyChan)
					continue

				case <-s.stop:
					stopTimer()

					s.runningMu.Lock()
					s.running = false
					s.runningMu.Unlock()

					close(s.ch)
					if clockHealth != nil {
						clockHealth.halt()
					}
					s.logger.Info("stop")
					return
				}

				break
			}
		}
	}()

	return nil
}<|MERGE_RESOLUTION|>--- conflicted
+++ resolved
@@ -220,10 +220,7 @@
 func (s *Scheduler) overflowed(entry *Schedule) {
 	s.outletMu.Lock()
 	defer s.outletMu.Unlock()
-<<<<<<< HEAD
-=======
 	entry.dispatchTimedOut()
->>>>>>> 6d43fb61
 	s.outlet = append(s.outlet, entry)
 }
 
@@ -255,7 +252,7 @@
 		now := s.now()
 		entry.start(now)
 		schedules = append(schedules, entry)
-		s.logger.Trace("added", "now", now, "entry", entry.ID(), "next", entry.next)
+		s.logger.Trace("added", "now", now, "id", entry.ID(), "next", entry.next)
 	}
 
 	remEntry := func(id ScheduleID) {
@@ -329,26 +326,6 @@
 							break
 						}
 						dispatched := false
-<<<<<<< HEAD
-
-						dispatchTimer := time.NewTimer(s.options.OnChannelFull.MaxWait)
-						s.logger.Trace("run - dispatching", "id", entry.ID())
-						for {
-							select {
-							case s.ch <- entry.dispatchValue():
-								entry.dispatched()
-								dispatched = true
-								if !dispatchTimer.Stop() {
-									<-dispatchTimer.C
-								}
-							case entry := <-s.add:
-								addEntry(entry)
-								breakSchedules = true
-								continue
-							case id := <-s.remove:
-								if id != entry.id {
-									remEntry(id)
-=======
 						switch entry.getState() {
 						case scDispatched:
 							// entry is still in 'dispatched' state because it was not delivered
@@ -356,7 +333,7 @@
 							// rescheduled but the executor side did not handle the entry yet due
 							// to being busy with some other earlier entry.
 							dispatched = true
-							s.logger.Trace("run: skipping dispatched entry", "schedule_at", now, "entry", entry.ID())
+							s.logger.Warn("run: skipping dispatched entry", "schedule_at", now, "id", entry.ID())
 						default:
 							// update schedule & allow calling RescheduleAt
 							entry.dispatching(s.now(), s)
@@ -373,7 +350,6 @@
 									}
 								case entry := <-s.add:
 									addEntry(entry)
->>>>>>> 6d43fb61
 									breakSchedules = true
 									continue
 								case id := <-s.remove:
@@ -413,15 +389,9 @@
 							s.logger.Trace("run - reschedule", "schedule_at", now, "id", entry.ID(), "dispatched", dispatched, "next", entry.next)
 						} else {
 							if dispatched {
-<<<<<<< HEAD
 								s.logger.Trace("run - done", "schedule_at", now, "id", entry.ID(), "dispatched", dispatched)
 							} else {
 								s.logger.Warn("run - dispatch failed", "schedule_at", now, "id", entry.ID(), "dispatched", dispatched)
-=======
-								s.logger.Trace("run", "schedule_at", now, "entry", entry.ID(), "dispatched", dispatched)
-							} else {
-								s.logger.Warn("run", "schedule_at", now, "entry", entry.ID(), "dispatched", dispatched)
->>>>>>> 6d43fb61
 							}
 						}
 					}
